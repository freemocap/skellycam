
.idea/
venv/
<<<<<<< HEAD
*.pyc
=======
__pycache__/
.vscode
>>>>>>> b50cc6cd
<|MERGE_RESOLUTION|>--- conflicted
+++ resolved
@@ -1,9 +1,6 @@
 
 .idea/
 venv/
-<<<<<<< HEAD
 *.pyc
-=======
 __pycache__/
 .vscode
->>>>>>> b50cc6cd
