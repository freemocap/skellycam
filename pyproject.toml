--- conflicted
+++ resolved
@@ -67,11 +67,8 @@
     "pip>=24.2",
     "pyaudio>=0.2.14",
     "tabulate>=0.9.0",
-<<<<<<< HEAD
     "skellytracker",
-=======
     "nuitka>=2.6.5",
->>>>>>> 9738bb9c
 ]
 requires-python = ">=3.10,<3.13"
 
