--- conflicted
+++ resolved
@@ -54,10 +54,7 @@
         logger.debug(f"Camera ID: [{self._config.cam_id}] Creating thread")
         self._capture_thread = VideoCaptureThread(
             config=self._config,
-<<<<<<< HEAD
-=======
-            initial_time_stamp=self._initial_time_stamp,
->>>>>>> a9d166ff
+
         )
         self._capture_thread.start()
 
