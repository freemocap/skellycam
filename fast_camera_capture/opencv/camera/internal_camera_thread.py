--- conflicted
+++ resolved
@@ -18,10 +18,7 @@
     def __init__(
         self,
         config: CamArgs,
-<<<<<<< HEAD
-=======
-        initial_time_stamp: Union[int, float],
->>>>>>> a9d166ff
+
     ):
         super().__init__()
         self._new_frame_ready = False
@@ -87,11 +84,7 @@
             while self._is_capturing_frames:
                 self._frame = self._get_next_frame()
                 self._num_frames_processed += 1
-<<<<<<< HEAD
-                # time.sleep(.03)
-=======
-                time.sleep(.03)
->>>>>>> a9d166ff
+
         except:
             logger.error(f"Camera ID: [{self._config.cam_id}] Frame loop thread exited due to error")
             traceback.print_exc()
@@ -102,11 +95,8 @@
         try:
             self._cv2_video_capture.grab()
             success, image = self._cv2_video_capture.retrieve()
-<<<<<<< HEAD
             retrieval_timestamp = time.perf_counter_ns()
-=======
-            retrieval_timestamp = time.perf_counter_ns() - self._initial_time_stamp
->>>>>>> a9d166ff
+
         except:
             logger.error(f"Failed to read frame from Camera: {self._config.cam_id}")
             raise Exception
