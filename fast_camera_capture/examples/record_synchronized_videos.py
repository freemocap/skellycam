--- conflicted
+++ resolved
@@ -4,11 +4,9 @@
     """
     Connects to every available (opencv compatible) USB camera and applies a default configuration (if not specified by a dictionary of the form {camera_id: WebcamConfig}.
     Records synchronized videos (as `.mp4` files) to a session folder in the default video save path (`[users_home_directory]/skelly-cam-recordings`).
-<<<<<<< HEAD
-    Also creates diagnostic plots to ensure synchronization and a `session_information.json` file.
-=======
+
     Also creates diagnostic plots to ensure synchronization and a `session_information.json` file
->>>>>>> 690280bf
+
     """
     synchronized_video_recorder = SynchronizedVideoRecorder()
     synchronized_video_recorder.run()