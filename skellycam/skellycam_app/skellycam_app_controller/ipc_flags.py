--- conflicted
+++ resolved
@@ -11,15 +11,11 @@
     mic_device_index: multiprocessing.Value
     kill_camera_group_flag: multiprocessing.Value
     cameras_connected_flag: multiprocessing.Value
-<<<<<<< HEAD
     playback_run_flag: multiprocessing.Value
     playback_pause_flag: multiprocessing.Value
     playback_stop_flag: multiprocessing.Value
     playback_frame_number_flag: multiprocessing.Value
-
-=======
     recording_nametag: multiprocessing.Array
->>>>>>> 9738bb9c
 
     def __init__(self, global_kill_flag: multiprocessing.Value):
         self.global_kill_flag = global_kill_flag
@@ -27,12 +23,10 @@
         self.kill_camera_group_flag: multiprocessing.Value = multiprocessing.Value("b", False)
         self.cameras_connected_flag: multiprocessing.Value = multiprocessing.Value("b", False)
         self.mic_device_index: multiprocessing.Value = multiprocessing.Value("i", -1)
-<<<<<<< HEAD
         self.playback_run_flag: multiprocessing.Value = multiprocessing.Value("b", False)
         self.playback_pause_flag: multiprocessing.Value = multiprocessing.Value("b", True)
         self.playback_stop_flag: multiprocessing.Value = multiprocessing.Value("b", False)
         self.playback_frame_number_flag: multiprocessing.Value = multiprocessing.Value("i", 0)
-=======
         self.recording_nametag: multiprocessing.Array = multiprocessing.Array('c', 250)
         self.recording_nametag.value = b""
 
@@ -42,5 +36,4 @@
 
     @property
     def global_should_continue(self):
-        return not self.global_kill_flag.value and not get_server_shutdown_environment_flag()
->>>>>>> 9738bb9c
+        return not self.global_kill_flag.value and not get_server_shutdown_environment_flag()