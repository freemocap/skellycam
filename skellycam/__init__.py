"""Top-level package for skellycam."""

__author__ = """Skelly FreeMoCap"""
__email__ = "info@freemocap.org"
<<<<<<< HEAD
__version__ = "v2023.02.1065"
=======
__version__ = "v2023.02.1066"
>>>>>>> 2b7c133d
__description__ = "A simple python API for efficiently watching camera streams 💀📸"
__package_name__ = "skellycam"
__repo_url__ = f"https://github.com/freemocap/{__package_name__}/"
__repo_issues_url__ = f"{__repo_url__}issues"


import sys
from pathlib import Path



base_package_path = Path(__file__).parent
print(f"adding base_package_path: {base_package_path} : to sys.path")
sys.path.insert(0, str(base_package_path))  # add parent directory to sys.path

from skellycam.system.environment.default_paths import get_log_file_path
from skellycam.system.log_config.logsetup import configure_logging

configure_logging(log_file_path=get_log_file_path())

import logging
logger = logging.getLogger(__name__)
logger.info(f"Initializing {__package_name__} package, version: {__version__}, from file: {__file__}")

from skellycam.opencv.camera.camera import Camera
from skellycam.opencv.camera.models.camera_config import CameraConfig

from skellycam.gui.qt.widgets.skelly_cam_config_parameter_tree_widget import SkellyCamParameterTreeWidget
from skellycam.gui.qt.widgets.skelly_cam_controller_widget import SkellyCamControllerWidget
from skellycam.gui.qt.skelly_cam_widget import SkellyCamWidget
from skellycam.gui.qt.widgets.skelly_cam_directory_view_widget import SkellyCamDirectoryViewWidget<|MERGE_RESOLUTION|>--- conflicted
+++ resolved
@@ -2,11 +2,8 @@
 
 __author__ = """Skelly FreeMoCap"""
 __email__ = "info@freemocap.org"
-<<<<<<< HEAD
-__version__ = "v2023.02.1065"
-=======
 __version__ = "v2023.02.1066"
->>>>>>> 2b7c133d
+
 __description__ = "A simple python API for efficiently watching camera streams 💀📸"
 __package_name__ = "skellycam"
 __repo_url__ = f"https://github.com/freemocap/{__package_name__}/"
