import logging
import multiprocessing
import time
from copy import deepcopy
from typing import Optional, List

import cv2
import msgpack
import numpy as np
from starlette.websockets import WebSocket

from skellycam.backend.core.video_recorder.video_recorder_manager import VideoRecorderProcessManager
from skellycam.backend.core.camera.config.camera_config import CameraConfigs
from skellycam.backend.core.frames.frame_payload import FramePayload
from skellycam.backend.core.frames.multi_frame_payload import MultiFramePayload

logger = logging.getLogger(__name__)


class IncomingFrameWrangler:
    def __init__(
        self,
        camera_configs: CameraConfigs,
        websocket: WebSocket,
    ):
        super().__init__()
        self._websocket = websocket
        self._camera_configs = camera_configs
        self._multi_frame_queue = multiprocessing.Queue()
        self._video_recorder_manager = VideoRecorderProcessManager(
            camera_configs=self._camera_configs,
            multi_frame_queue=self._multi_frame_queue,
        )

        self._latest_frontend_payload: Optional[MultiFramePayload] = None
        self.new_frontend_payload_available: bool = False
        self._is_recording = False

        self._current_multi_frame_payload = MultiFramePayload.create(
            camera_ids=list(self._camera_configs.keys())
        )
        self._previous_multi_frame_payload = MultiFramePayload.create(
            camera_ids=list(self._camera_configs.keys())
        )

    @property
    def is_recording(self):
        return self._is_recording

    @property
    def prescribed_framerate(self):
        all_frame_rates = [
            camera_config.framerate for camera_config in self._camera_configs.values()
        ]
        if len(set(all_frame_rates)) > 1:
            logger.warning(
                f"Frame rates are not all the same: {all_frame_rates} - Defaulting to the slowest frame rate"
            )
        return min(all_frame_rates)

    @property
    def ideal_frame_duration(self):
        return 1 / self.prescribed_framerate

    @property
    def latest_frontend_payload(self) -> MultiFramePayload:
        self.new_frontend_payload_available = False
        return self._latest_frontend_payload

    def stop(self):
        logger.debug(f"Stopping incoming frame wrangler loop...")
        self._multi_frame_queue.put(None)

    def start_recording(self, recording_folder_path: str):
        logger.debug(f"Starting recording...")

        self._video_recorder_manager.start_recording(
            start_time_perf_counter_ns_to_unix_mapping=(
                time.perf_counter_ns(),
                time.time_ns(),
            ),
            recording_folder_path=recording_folder_path,
        )
        self._is_recording = True

    def stop_recording(self):
        logger.debug(f"Stopping recording...")
        if self._video_recorder_manager is None:
            raise AssertionError(
                "Video recorder manager isn't initialized, but `StopRecordingInteraction` was called! This shouldn't happen..."
            )
        self._is_recording = False
        self._video_recorder_manager.stop_recording()

    async def handle_new_frames(self, new_frames: List[FramePayload]):
        if not self._previous_multi_frame_payload.full:
            for frame in new_frames:
                self._previous_multi_frame_payload.add_frame(frame=frame)
                if not self._previous_multi_frame_payload.full:
                    return

        for frame in new_frames:
            self._current_multi_frame_payload.add_frame(frame=frame)

        await self._yeet_if_ready()
<<<<<<< HEAD

    async def send_multi_frame_down_websocket(self, multi_frame_payload: MultiFramePayload):
        websocket_payload = {}
        for frame in multi_frame_payload.frames.values():
            image_jpg = await self.frame_to_jpg_bytes(frame)
            websocket_payload[frame.camera_id] = image_jpg

        # Use MessagePack to serialize the dictionary into binary data
        websocket_payload_bytes = msgpack.packb(websocket_payload, use_bin_type=True)

        # Send the binary data over the WebSocket
        await self._websocket.send_bytes(websocket_payload_bytes)

    async def frame_to_jpg_bytes(self, frame:FramePayload) -> bytes:
=======
    async def send_frame_down_websocket(self, frame:FramePayload):
>>>>>>> f061f7c9
        image: np.ndarray = frame.get_image()
        success, image_jpg = cv2.imencode(".jpg", image)
        if not success:
            logger.error(f"Failed to encode image to jpg")
        else:
            logger.debug(
                f"Sending image to frontend of size {len(image_jpg.tobytes())} res {image.shape}...")
        return image_jpg.tobytes()

    async def _yeet_if_ready(self):
        time_since_oldest_frame = (
            time.perf_counter_ns()
            - self._current_multi_frame_payload.oldest_timestamp_ns
        ) / 1e9
        frame_timeout = time_since_oldest_frame > self.ideal_frame_duration

        if frame_timeout or self._current_multi_frame_payload.full:
            self._backfill_missing_with_previous_frame()
            # self._set_new_frontend_payload()
<<<<<<< HEAD
            await self.send_multi_frame_down_websocket(self._current_multi_frame_payload)
=======
            await self.send_frame_down_websocket()

>>>>>>> f061f7c9

            if self._is_recording:
                self._multi_frame_queue.put(self._current_multi_frame_payload)

            self._previous_multi_frame_payload = deepcopy(
                self._current_multi_frame_payload
            )
            self._current_multi_frame_payload = MultiFramePayload.create(
                camera_ids=list(self._camera_configs.keys())
            )

    def _backfill_missing_with_previous_frame(self):
        if self._current_multi_frame_payload.full:
            return

        for camera_id in self._previous_multi_frame_payload.camera_ids:
            if self._current_multi_frame_payload.frames[camera_id] is None:
                self._current_multi_frame_payload.add_frame(
                    frame=self._previous_multi_frame_payload.frames[camera_id]
                )

    def _prepare_frontend_payload(
        self,
        scaled_image_long_side: int = 640,
    ) -> MultiFramePayload:
        frontend_payload = self._current_multi_frame_payload.copy(deep=True)

        if scaled_image_long_side is not None:
            scale_factor = scaled_image_long_side / max(
                frontend_payload.frames[0].get_resolution()
            )

            frontend_payload.resize(scale_factor=scale_factor)

        for frame in frontend_payload.frames.values():
            frame.set_image(image=cv2.cvtColor(frame.get_image(), cv2.COLOR_BGR2RGB))
        return frontend_payload

    def _set_new_frontend_payload(self):
        self._latest_frontend_payload = self._prepare_frontend_payload()
        self.new_frontend_payload_available = True<|MERGE_RESOLUTION|>--- conflicted
+++ resolved
@@ -5,7 +5,6 @@
 from typing import Optional, List
 
 import cv2
-import msgpack
 import numpy as np
 from starlette.websockets import WebSocket
 
@@ -103,7 +102,6 @@
             self._current_multi_frame_payload.add_frame(frame=frame)
 
         await self._yeet_if_ready()
-<<<<<<< HEAD
 
     async def send_multi_frame_down_websocket(self, multi_frame_payload: MultiFramePayload):
         websocket_payload = {}
@@ -118,9 +116,6 @@
         await self._websocket.send_bytes(websocket_payload_bytes)
 
     async def frame_to_jpg_bytes(self, frame:FramePayload) -> bytes:
-=======
-    async def send_frame_down_websocket(self, frame:FramePayload):
->>>>>>> f061f7c9
         image: np.ndarray = frame.get_image()
         success, image_jpg = cv2.imencode(".jpg", image)
         if not success:
@@ -140,12 +135,7 @@
         if frame_timeout or self._current_multi_frame_payload.full:
             self._backfill_missing_with_previous_frame()
             # self._set_new_frontend_payload()
-<<<<<<< HEAD
             await self.send_multi_frame_down_websocket(self._current_multi_frame_payload)
-=======
-            await self.send_frame_down_websocket()
-
->>>>>>> f061f7c9
 
             if self._is_recording:
                 self._multi_frame_queue.put(self._current_multi_frame_payload)
