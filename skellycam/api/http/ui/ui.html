--- conflicted
+++ resolved
@@ -313,13 +313,6 @@
         }
 
         async function callApi(endpoint, method = 'GET', body = null) {
-<<<<<<< HEAD
-        try {
-            const options = { method };
-            if (body) {
-                options.headers = { 'Content-Type': 'application/json' };
-                options.body = JSON.stringify(body);
-=======
             if (!isConnected) {
                 addLogEntry(`Error: Not connected to WebSocket`);
                 return;
@@ -343,19 +336,12 @@
             } catch (error) {
                 console.error('Request failed:', error);
                 addLogEntry(`Error: ${endpoint} - ${error.message}`);
->>>>>>> 9738bb9c
             }
             const response = await fetch(endpoint, options);
             const data = await response.json();
             document.getElementById('result').innerText = JSON.stringify(data, null, 2);
             addLogEntry(`Success: ${endpoint} - ${JSON.stringify(data)}`);
-        } catch (error) {
-            document.getElementById('result').innerText = `Error: ${error.message}`;
-            addLogEntry(`Error: ${endpoint} - ${error.message}`);
-        }
-<<<<<<< HEAD
-    }
-=======
+        }
 
         function togglePause() {
             paused = !paused;
@@ -506,7 +492,6 @@
 
         }
 
->>>>>>> 9738bb9c
     </script>
 </head>
 <body>
@@ -533,6 +518,30 @@
         </div>
     </div>
 
+<div>
+    <button onclick="callApi('http://localhost:8006/skellycam/cameras/connect/apply', 'POST')">/cameras/connect/apply</button>
+    <button onclick="callApi('http://localhost:8006/skellycam/cameras/close')">Close Camera Connections</button>
+
+    <!-- Root and App API Calls -->
+    <button onclick="sendMessage('Hello from the client')">Send WS Message</button>
+    <button onclick="callApi('http://localhost:8006/skellycam/')">Read Root</button>
+    <button onclick="callApi('http://localhost:8006/skellycam/app/state')">App State</button>
+    <button onclick="callApi('http://localhost:8006/skellycam/app/healthcheck')">Hello👋</button>
+    <button onclick="callApi('http://localhost:8006/skellycam/app_state/shutdown')">goodbye👋</button>
+
+
+    <!-- Camera Operation API Calls -->
+    <button onclick="callApi('http://localhost:8006/skellycam/cameras/detect')">Detect Cameras</button>
+    <button onclick="callApi('http://localhost:8006/skellycam/cameras/record/start')">Start Recording</button>
+    <button onclick="callApi('http://localhost:8006/skellycam/cameras/record/stop')">Stop Recording</button>
+
+    <!-- Video Playback API Calls -->
+    <button onclick="callApi('http://localhost:8006/skellycam/video_playback/open_videos', 'POST', '/Users/philipqueen/freemocap_data/recording_sessions/freemocap_test_data/synchronized_videos')">Open Videos</button>
+    <button onclick="callApi('http://localhost:8006/skellycam/video_playback/close_videos')">Close Videos</button>
+    <button onclick="callApi('http://localhost:8006/skellycam/video_playback/play_videos')">Play Videos</button>
+    <button onclick="callApi('http://localhost:8006/skellycam/video_playback/pause_videos')">Pause Videos</button>
+    <button onclick="callApi('http://localhost:8006/skellycam/video_playback/stop_videos')">Stop Videos</button>
+    <button onclick="callApi('http://localhost:8006/skellycam/video_playback/seek_videos')">Seek Videos</button>
     <div id="info-container">
         <div class="framerate-display">
             <div id="backend-framerate" class="framerate-text">Server/Backend - Frame Duration: N/A ms |
@@ -558,23 +567,8 @@
     <div class="section log-section">
         <h4>Logs</h4>
 
-<<<<<<< HEAD
-    <!-- Camera Operation API Calls -->
-    <button onclick="callApi('http://localhost:8006/skellycam/cameras/detect')">Detect Cameras</button>
-    <button onclick="callApi('http://localhost:8006/skellycam/cameras/record/start')">Start Recording</button>
-    <button onclick="callApi('http://localhost:8006/skellycam/cameras/record/stop')">Stop Recording</button>
-
-    <!-- Video Playback API Calls -->
-    <button onclick="callApi('http://localhost:8006/skellycam/video_playback/open_videos', 'POST', '/Users/philipqueen/freemocap_data/recording_sessions/freemocap_test_data/synchronized_videos')">Open Videos</button>
-    <button onclick="callApi('http://localhost:8006/skellycam/video_playback/close_videos')">Close Videos</button>
-    <button onclick="callApi('http://localhost:8006/skellycam/video_playback/play_videos')">Play Videos</button>
-    <button onclick="callApi('http://localhost:8006/skellycam/video_playback/pause_videos')">Pause Videos</button>
-    <button onclick="callApi('http://localhost:8006/skellycam/video_playback/stop_videos')">Stop Videos</button>
-    <button onclick="callApi('http://localhost:8006/skellycam/video_playback/seek_videos')">Seek Videos</button>
-=======
         <div id="log-container"></div>
     </div>
->>>>>>> 9738bb9c
 </div>
 </body>
 </html>